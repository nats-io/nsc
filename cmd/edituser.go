/*
 * Copyright 2018-2020 The NATS Authors
 * Licensed under the Apache License, Version 2.0 (the "License");
 * you may not use this file except in compliance with the License.
 * You may obtain a copy of the License at
 *
 * http://www.apache.org/licenses/LICENSE-2.0
 *
 * Unless required by applicable law or agreed to in writing, software
 * distributed under the License is distributed on an "AS IS" BASIS,
 * WITHOUT WARRANTIES OR CONDITIONS OF ANY KIND, either express or implied.
 * See the License for the specific language governing permissions and
 * limitations under the License.
 */

package cmd

import (
	"fmt"
	"sort"
	"strings"

	"github.com/nats-io/jwt"
	"github.com/nats-io/nkeys"
	"github.com/nats-io/nsc/cmd/store"
	"github.com/spf13/cobra"
)

func createEditUserCmd() *cobra.Command {
	var params EditUserParams
	cmd := &cobra.Command{
		Use:   "user",
		Short: "Edit an user",
		Long: `# Edit permissions so that the user can publish and/or subscribe to the specified subjects or wildcards:
nsc edit user --name <n> --allow-pubsub <subject>,...
nsc edit user --name <n> --allow-pub <subject>,...
nsc edit user --name <n> --allow-sub <subject>,...

# Set permissions so that the user cannot publish nor subscribe to the specified subjects or wildcards:
nsc edit user --name <n> --deny-pubsub <subject>,...
nsc edit user --name <n> --deny-pub <subject>,...
nsc edit user --name <n> --deny-sub <subject>,...

# Remove a previously set permissions
nsc edit user --name <n> --rm <subject>,...

# To dynamically allow publishing to reply subjects, this works well for service responders:
nsc edit user --name <n> --allow-pub-response

# A permission to publish a response can be removed after a duration from when 
# the message was received:
nsc edit user --name <n> --allow-pub-response --response-ttl 5s

# If the service publishes multiple response messages, you can specify:
nsc edit user --name <n> --allow-pub-response=5
# See 'nsc edit export --response-type --help' to enable multiple
# responses between accounts.

# To remove response settings:
nsc edit user --name <n> --rm-response-perms
`,
		Args:         cobra.MaximumNArgs(1),
		SilenceUsage: true,
		RunE: func(cmd *cobra.Command, args []string) error {
			return RunAction(cmd, args, &params)
		},
	}

	cmd.Flags().StringSliceVarP(&params.remove, "rm", "", nil, "remove publish/subscribe and deny permissions - comma separated list or option can be specified multiple times")

	cmd.Flags().StringSliceVarP(&params.allowPubs, "allow-pub", "", nil, "add publish permissions - comma separated list or option can be specified multiple times")
	cmd.Flags().StringSliceVarP(&params.allowPubsub, "allow-pubsub", "", nil, "add publish and subscribe permissions - comma separated list or option can be specified multiple times")
	cmd.Flags().StringSliceVarP(&params.allowSubs, "allow-sub", "", nil, "add subscribe permissions - comma separated list or option can be specified multiple times")

	cmd.Flags().StringSliceVarP(&params.denyPubs, "deny-pub", "", nil, "add deny publish permissions - comma separated list or option can be specified multiple times")
	cmd.Flags().StringSliceVarP(&params.denyPubsub, "deny-pubsub", "", nil, "add deny publish and subscribe permissions - comma separated list or option can be specified multiple times")
	cmd.Flags().StringSliceVarP(&params.denySubs, "deny-sub", "", nil, "add deny subscribe permissions - comma separated list or option can be specified multiple times")

	cmd.Flags().StringSliceVarP(&params.tags, "tag", "", nil, "add tags for user - comma separated list or option can be specified multiple times")
	cmd.Flags().StringSliceVarP(&params.rmTags, "rm-tag", "", nil, "remove tag - comma separated list or option can be specified multiple times")

	cmd.Flags().StringSliceVarP(&params.src, "source-network", "", nil, "add source network for connection - comma separated list or option can be specified multiple times")
	cmd.Flags().StringSliceVarP(&params.rmSrc, "rm-source-network", "", nil, "remove source network for connection - comma separated list or option can be specified multiple times")

	cmd.Flags().Int64VarP(&params.payload.Number, "payload", "", -1, "set maximum message payload in bytes for the account (-1 is unlimited)")

	cmd.Flags().StringVarP(&params.name, "name", "n", "", "user name")

	cmd.Flags().BoolVarP(&params.bearer, "bearer", "", false, "no connect challenge required for user")

	params.AccountContextParams.BindFlags(cmd)
	params.GenericClaimsParams.BindFlags(cmd)
	params.ResponsePermsParams.bindSetFlags(cmd)
	params.ResponsePermsParams.bindRemoveFlags(cmd)

	return cmd
}

func init() {
	editCmd.AddCommand(createEditUserCmd())
}

type EditUserParams struct {
	AccountContextParams
	SignerParams
	GenericClaimsParams
	ResponsePermsParams
	claim         *jwt.UserClaims
	name          string
	token         string
	credsFilePath string

	allowPubs   []string
	allowPubsub []string
	allowSubs   []string
	denyPubs    []string
	denyPubsub  []string
	denySubs    []string
	remove      []string
	rmSrc       []string
	src         []string
	payload     DataParams
	bearer      bool
}

func (p *EditUserParams) SetDefaults(ctx ActionCtx) error {
	p.name = NameFlagOrArgument(p.name, ctx)
	p.AccountContextParams.SetDefaults(ctx)
	p.SignerParams.SetDefaults(nkeys.PrefixByteAccount, true, ctx)

	if !InteractiveFlag && ctx.NothingToDo("start", "expiry", "rm", "allow-pub", "allow-sub", "allow-pubsub",
		"deny-pub", "deny-sub", "deny-pubsub", "tag", "rm-tag", "source-network", "rm-source-network", "payload",
<<<<<<< HEAD
		"rm-response-perms", "max-responses", "response-ttl", "bearer") {
=======
		"rm-response-perms", "max-responses", "response-ttl", "allow-pub-response") {
>>>>>>> d23e60d0
		ctx.CurrentCmd().SilenceUsage = false
		return fmt.Errorf("specify an edit option")
	}
	return nil
}

func (p *EditUserParams) PreInteractive(ctx ActionCtx) error {
	var err error
	if err = p.AccountContextParams.Edit(ctx); err != nil {
		return err
	}

	if p.name == "" {
		p.name, err = ctx.StoreCtx().PickUser(p.AccountContextParams.Name)
		if err != nil {
			return err
		}
	}

	return nil
}

func (p *EditUserParams) Load(ctx ActionCtx) error {
	var err error

	if err = p.AccountContextParams.Validate(ctx); err != nil {
		return err
	}

	if p.name == "" {
		n := ctx.StoreCtx().DefaultUser(p.AccountContextParams.Name)
		if n != nil {
			p.name = *n
		}
	}

	if p.name == "" {
		ctx.CurrentCmd().SilenceUsage = false
		return fmt.Errorf("user name is required")
	}

	if !ctx.StoreCtx().Store.Has(store.Accounts, p.AccountContextParams.Name, store.Users, store.JwtName(p.name)) {
		return fmt.Errorf("user %q not found", p.name)
	}

	p.claim, err = ctx.StoreCtx().Store.ReadUserClaim(p.AccountContextParams.Name, p.name)
	if err != nil {
		return err
	}

	if !ctx.CurrentCmd().Flag("payload").Changed {
		p.payload.Number = p.claim.Limits.Payload
	}

	return err
}

func (p *EditUserParams) PostInteractive(ctx ActionCtx) error {
	// FIXME: we won't do interactive on the response params until pub/sub/deny permissions are interactive
	//if err := p.ResponsePermsParams.Edit(p.claim.Resp != nil); err != nil {
	//	return err
	//}
	if err := p.payload.Edit("max payload (-1 unlimited)"); err != nil {
		return err
	}
	if p.claim.NotBefore > 0 {
		p.GenericClaimsParams.Start = UnixToDate(p.claim.NotBefore)
	}
	if p.claim.Expires > 0 {
		p.GenericClaimsParams.Expiry = UnixToDate(p.claim.Expires)
	}
	if err := p.GenericClaimsParams.Edit(p.claim.Tags); err != nil {
		return err
	}
	if err := p.SignerParams.Edit(ctx); err != nil {
		return err
	}
	return nil
}

func (p *EditUserParams) Validate(ctx ActionCtx) error {
	var err error

	_, err = p.payload.NumberValue()
	if err != nil {
		return fmt.Errorf("error parsing %s: %s", "payload", p.payload.Value)
	}
	if err = p.GenericClaimsParams.Valid(); err != nil {
		return err
	}
	if err = p.SignerParams.Resolve(ctx); err != nil {
		return err
	}
	if err = p.payload.Valid(); err != nil {
		return err
	}

	if err := p.ResponsePermsParams.Validate(); err != nil {
		return err
	}

	return nil
}

func (p *EditUserParams) Run(ctx ActionCtx) (store.Status, error) {
	r := store.NewDetailedReport(true)
	r.ReportSum = false

	var err error
	p.GenericClaimsParams.Run(ctx, p.claim, r)

	var ap []string
	p.claim.Permissions.Pub.Allow.Add(p.allowPubs...)
	ap = append(ap, p.allowPubs...)
	p.claim.Permissions.Pub.Allow.Add(p.allowPubsub...)
	ap = append(ap, p.allowPubsub...)
	for _, v := range ap {
		r.AddOK("added pub pub %q", v)
	}
	p.claim.Permissions.Pub.Allow.Remove(p.remove...)
	for _, v := range p.remove {
		r.AddOK("removed pub %q", v)
	}
	sort.Strings(p.claim.Pub.Allow)

	var dp []string
	p.claim.Permissions.Pub.Deny.Add(p.denyPubs...)
	dp = append(dp, p.denyPubs...)
	p.claim.Permissions.Pub.Deny.Add(p.denyPubsub...)
	dp = append(dp, p.denyPubsub...)
	for _, v := range dp {
		r.AddOK("added deny pub %q", v)
	}
	p.claim.Permissions.Pub.Deny.Remove(p.remove...)
	for _, v := range p.remove {
		r.AddOK("removed deny pub %q", v)
	}
	sort.Strings(p.claim.Permissions.Pub.Deny)

	var sa []string
	p.claim.Permissions.Sub.Allow.Add(p.allowSubs...)
	sa = append(sa, p.allowSubs...)
	p.claim.Permissions.Sub.Allow.Add(p.allowPubsub...)
	sa = append(sa, p.allowPubsub...)
	for _, v := range sa {
		r.AddOK("added sub %q", v)
	}
	p.claim.Permissions.Sub.Allow.Remove(p.remove...)
	for _, v := range p.remove {
		r.AddOK("removed sub %q", v)
	}
	sort.Strings(p.claim.Permissions.Sub.Allow)

	p.claim.Permissions.Sub.Deny.Add(p.denySubs...)
	p.claim.Permissions.Sub.Deny.Add(p.denyPubsub...)
	p.claim.Permissions.Sub.Deny.Remove(p.remove...)
	sort.Strings(p.claim.Permissions.Sub.Deny)

	flags := ctx.CurrentCmd().Flags()
	p.claim.Limits.Payload = p.payload.Number
	if flags.Changed("payload") {
		r.AddOK("changed max imports to %d", p.claim.Limits.Payload)
	}

	if flags.Changed("bearer") {
		p.claim.BearerToken = p.bearer
		r.AddOK("changed bearer to %t", p.bearer)
	}

	src := strings.Split(p.claim.Src, ",")
	var srcList jwt.StringList
	srcList.Add(src...)
	srcList.Add(p.src...)
	for _, v := range p.src {
		r.AddOK("added src network %s", v)
	}
	srcList.Remove(p.rmSrc...)
	for _, v := range p.rmSrc {
		r.AddOK("removed src network %s", v)
	}
	sort.Strings(srcList)
	p.claim.Src = strings.Join(srcList, ",")

	s, err := p.ResponsePermsParams.Run(p.claim, ctx)
	if err != nil {
		return nil, err
	}
	if s != nil {
		r.Add(s.Details...)
	}

	// get the account JWT - must have since we resolved the user based on it
	ac, err := ctx.StoreCtx().Store.ReadAccountClaim(p.AccountContextParams.Name)
	if err != nil {
		return nil, err
	}

	// extract the signer public key
	pk, err := p.signerKP.PublicKey()
	if err != nil {
		return nil, err
	}
	// signer doesn't match - so we set IssuerAccount to the account
	if pk != ac.Subject {
		p.claim.IssuerAccount = ac.Subject
	}

	// we sign
	p.token, err = p.claim.Encode(p.signerKP)
	if err != nil {
		return nil, err
	}

	// if the signer is not allowed, the store will reject
	rs, err := ctx.StoreCtx().Store.StoreClaim([]byte(p.token))
	if rs != nil {
		r.Add(rs)
	}
	if err != nil {
		r.AddFromError(err)
	}
	if rs != nil {
		r.Add(rs)
	}
	ks := ctx.StoreCtx().KeyStore
	if ks.HasPrivateKey(p.claim.Subject) {
		ukp, err := ks.GetKeyPair(p.claim.Subject)
		if err != nil {
			r.AddError("unable to read keypair: %v", err)
		}
		d, err := GenerateConfig(ctx.StoreCtx().Store, p.AccountContextParams.Name, p.name, ukp)
		if err != nil {
			r.AddError("unable to save creds: %v", err)
		} else {
			p.credsFilePath, err = ks.MaybeStoreUserCreds(p.AccountContextParams.Name, p.name, d)
			if err != nil {
				r.AddError("error storing creds: %v", err)
			} else {
				r.AddOK("generated user creds file %#q", AbbrevHomePaths(p.credsFilePath))
			}
		}
	} else {
		r.AddOK("skipped generating creds file - user private key is not available")
	}
	if r.HasNoErrors() {
		r.AddOK("edited user %q", p.name)
	}
	return r, nil
}<|MERGE_RESOLUTION|>--- conflicted
+++ resolved
@@ -130,11 +130,7 @@
 
 	if !InteractiveFlag && ctx.NothingToDo("start", "expiry", "rm", "allow-pub", "allow-sub", "allow-pubsub",
 		"deny-pub", "deny-sub", "deny-pubsub", "tag", "rm-tag", "source-network", "rm-source-network", "payload",
-<<<<<<< HEAD
-		"rm-response-perms", "max-responses", "response-ttl", "bearer") {
-=======
-		"rm-response-perms", "max-responses", "response-ttl", "allow-pub-response") {
->>>>>>> d23e60d0
+		"rm-response-perms", "max-responses", "response-ttl", "allow-pub-response", "bearer") {
 		ctx.CurrentCmd().SilenceUsage = false
 		return fmt.Errorf("specify an edit option")
 	}
