/*
 * Copyright 2018-2020 The NATS Authors
 * Licensed under the Apache License, Version 2.0 (the "License");
 * you may not use this file except in compliance with the License.
 * You may obtain a copy of the License at
 *
 * http://www.apache.org/licenses/LICENSE-2.0
 *
 * Unless required by applicable law or agreed to in writing, software
 * distributed under the License is distributed on an "AS IS" BASIS,
 * WITHOUT WARRANTIES OR CONDITIONS OF ANY KIND, either express or implied.
 * See the License for the specific language governing permissions and
 * limitations under the License.
 */

package cmd

import (
	"fmt"
	"strings"
<<<<<<< HEAD
=======

	cli "github.com/nats-io/cliprompts/v2"
>>>>>>> db7a5fc2

	"github.com/nats-io/jwt/v2"
	"github.com/nats-io/nkeys"
	"github.com/nats-io/nsc/cmd/store"
	"github.com/spf13/cobra"
)

func createClearRevokeUserCmd() *cobra.Command {
	var params ClearRevokeUserParams
	cmd := &cobra.Command{
		Use:          "delete-user",
		Aliases:      []string{"delete_user"},
		Short:        "Remove a user revocation",
		Args:         MaxArgs(0),
		SilenceUsage: true,
		RunE: func(cmd *cobra.Command, args []string) error {
			return RunAction(cmd, args, &params)
		},
	}
	cmd.Flags().StringVarP(&params.user, "name", "n", "", "user name")
	params.userKey.BindFlags("user-public-key", "u", nkeys.PrefixByteUser, cmd)
	params.AccountContextParams.BindFlags(cmd)

	return cmd
}

func init() {
	revokeCmd.AddCommand(createClearRevokeUserCmd())
}

// ClearRevokeUserParams hold the info necessary to add a user to the revocation list in an account
type ClearRevokeUserParams struct {
	AccountContextParams
	user    string
	userKey PubKeyParams
	claim   *jwt.AccountClaims
	SignerParams
}

func (p *ClearRevokeUserParams) SetDefaults(ctx ActionCtx) error {
	if p.userKey.publicKey != "" && p.user != "" {
		return fmt.Errorf("user and user-public-key are mutually exclusive")
	}
	p.userKey.AllowWildcard = true
	p.AccountContextParams.SetDefaults(ctx)
	p.SignerParams.SetDefaults(nkeys.PrefixByteOperator, true, ctx)
	return nil
}

func (p *ClearRevokeUserParams) PreInteractive(ctx ActionCtx) error {
	return p.AccountContextParams.Edit(ctx)
}

func (p *ClearRevokeUserParams) Load(ctx ActionCtx) error {
	var err error
	if err = p.AccountContextParams.Validate(ctx); err != nil {
		return err
	}

	if p.user != "" {
		entries, err := ListUsers(ctx.StoreCtx().Store, p.AccountContextParams.Name)
		if err != nil {
			return err
		}

		n := strings.ToLower(p.user)
		for _, e := range entries {
			if e.Err == nil && strings.ToLower(e.Name) == n {
				p.userKey.publicKey = e.Claims.Claims().Subject
				break
			}
		}
		if p.userKey.publicKey == "" {
			return fmt.Errorf("user %q not found", p.user)
		}
	} else if p.user == "" && p.userKey.publicKey == "" && !InteractiveFlag {
		uc, err := ctx.StoreCtx().DefaultUserClaim(p.AccountContextParams.Name)
		if err != nil {
			return err
		}
		p.userKey.publicKey = uc.Subject
	}

	p.claim, err = ctx.StoreCtx().Store.ReadAccountClaim(p.AccountContextParams.Name)
	return err
}

func buildRevokedPublicKeyChoices(accountName string, ctx ActionCtx) ([]PubKeyChoice, error) {
	var choices []PubKeyChoice
	st := ctx.StoreCtx().Store
	accClaim, err := st.ReadAccountClaim(accountName)
	if err != nil || len(accClaim.Revocations) == 0 {
		return choices, err
	}

	keyToName := map[string]string{}
	keyToName[jwt.All] = "All Users"
	infos, err := ListUsers(ctx.StoreCtx().Store, accountName)
	if err != nil {
		return nil, err
	}
	for _, i := range infos {
		if i.Err == nil {
			keyToName[i.Claims.Claims().Subject] = i.Name
		}
	}

	for key := range accClaim.Revocations {
		pkc := PubKeyChoice{}
		pkc.Key = key
		n := keyToName[key]
		if n == "" {
			n = "[Unknown User]"
		}
		pkc.Label = fmt.Sprintf("%s: %s", key, n)
		choices = append(choices, pkc)
	}
	return choices, nil
}

func (p *ClearRevokeUserParams) PostInteractive(ctx ActionCtx) error {
	choices, err := buildRevokedPublicKeyChoices(p.AccountContextParams.Name, ctx)
	if err != nil || len(choices) == 0 {
		return err
	}
	if err := p.userKey.Select("select revoked user to clear", choices...); err != nil {
		return err
	}
	return p.SignerParams.Edit(ctx)
}

func (p *ClearRevokeUserParams) Validate(ctx ActionCtx) error {
	if len(p.claim.Revocations) == 0 {
		return fmt.Errorf("no user revocations set in account %s", p.AccountContextParams.Name)
	}
	if p.userKey.publicKey == "" && p.user == "" {
		return fmt.Errorf("user or user-public-key is required")
	}
	if err := p.userKey.Valid(); err != nil {
		return err
	}
	return p.SignerParams.Resolve(ctx)
}

func (p *ClearRevokeUserParams) Run(ctx ActionCtx) (store.Status, error) {
<<<<<<< HEAD
	// we test for the explicit entry - as checking for revocations
	_, ok := p.claim.Revocations[p.userKey.publicKey]
	if !ok {
		return nil, fmt.Errorf("revocation for user %q was not found", p.userKey.publicKey)
	}

	p.claim.ClearRevocation(p.userKey.publicKey)
=======
	if _, ok := p.claim.Revocations[p.userPubKey]; !ok {
		return nil, fmt.Errorf("user with public key %s is not revoked", p.userPubKey)
	}
	p.claim.ClearRevocation(p.userPubKey)
>>>>>>> db7a5fc2
	token, err := p.claim.Encode(p.signerKP)
	if err != nil {
		return nil, err
	}
	r := store.NewDetailedReport(true)
	StoreAccountAndUpdateStatus(ctx, token, r)
	if r.HasNoErrors() {
		if p.userKey.publicKey == jwt.All {
			r.AddOK("deleted all user revocation")
		} else {
			r.AddOK("deleted user revocation for %q", p.userKey.publicKey)
		}
	}
	return r, nil
}<|MERGE_RESOLUTION|>--- conflicted
+++ resolved
@@ -18,11 +18,6 @@
 import (
 	"fmt"
 	"strings"
-<<<<<<< HEAD
-=======
-
-	cli "github.com/nats-io/cliprompts/v2"
->>>>>>> db7a5fc2
 
 	"github.com/nats-io/jwt/v2"
 	"github.com/nats-io/nkeys"
@@ -168,20 +163,10 @@
 }
 
 func (p *ClearRevokeUserParams) Run(ctx ActionCtx) (store.Status, error) {
-<<<<<<< HEAD
-	// we test for the explicit entry - as checking for revocations
-	_, ok := p.claim.Revocations[p.userKey.publicKey]
-	if !ok {
-		return nil, fmt.Errorf("revocation for user %q was not found", p.userKey.publicKey)
+	if _, ok := p.claim.Revocations[p.userKey.publicKey]; !ok {
+		return nil, fmt.Errorf("user with public key %s is not revoked", p.userKey.publicKey)
 	}
-
 	p.claim.ClearRevocation(p.userKey.publicKey)
-=======
-	if _, ok := p.claim.Revocations[p.userPubKey]; !ok {
-		return nil, fmt.Errorf("user with public key %s is not revoked", p.userPubKey)
-	}
-	p.claim.ClearRevocation(p.userPubKey)
->>>>>>> db7a5fc2
 	token, err := p.claim.Encode(p.signerKP)
 	if err != nil {
 		return nil, err
