/*
 * Copyright 2018-2019 The NATS Authors
 * Licensed under the Apache License, Version 2.0 (the "License");
 * you may not use this file except in compliance with the License.
 * You may obtain a copy of the License at
 *
 * http://www.apache.org/licenses/LICENSE-2.0
 *
 * Unless required by applicable law or agreed to in writing, software
 * distributed under the License is distributed on an "AS IS" BASIS,
 * WITHOUT WARRANTIES OR CONDITIONS OF ANY KIND, either express or implied.
 * See the License for the specific language governing permissions and
 * limitations under the License.
 */

package cmd

import (
	"strings"
	"testing"
	"time"

	cli "github.com/nats-io/cliprompts/v2"
	"github.com/nats-io/jwt"
	"github.com/stretchr/testify/require"
)

func Test_EditUser(t *testing.T) {
	ts := NewTestStore(t, "edit user")
	defer ts.Done(t)

	ts.AddUser(t, "A", "a")
	ts.AddUser(t, "B", "b")
	ts.AddUser(t, "B", "bb")

	tests := CmdTests{
		{createEditUserCmd(), []string{"edit", "user"}, nil, []string{"specify an edit option"}, true},
		{createEditUserCmd(), []string{"edit", "user", "--tag", "A", "--account", "A"}, nil, []string{"edited user \"a\""}, false},
		{createEditUserCmd(), []string{"edit", "user", "--tag", "B", "--account", "B"}, nil, []string{"user name is required"}, true},
		{createEditUserCmd(), []string{"edit", "user", "--tag", "B", "--account", "B", "--name", "bb"}, nil, []string{"edited user \"bb\""}, false},
	}

	tests.Run(t, "root", "edit")
}

func Test_EditUserInteractive(t *testing.T) {
	ts := NewTestStore(t, "O")
	defer ts.Done(t)
	ts.AddUser(t, "A", "U")

	inputs := []interface{}{"-1", "2018-01-01", "2050-01-01", false}
	cli.LogFn = t.Log
	_, _, err := ExecuteInteractiveCmd(createEditUserCmd(), inputs)
	require.NoError(t, err)

	uc, err := ts.Store.ReadUserClaim("A", "U")
	require.NoError(t, err)

	start, err := ParseExpiry("2018-01-01")
	require.NoError(t, err)
	require.Equal(t, start, uc.NotBefore)

	expire, err := ParseExpiry("2050-01-01")
	require.NoError(t, err)
	require.Equal(t, expire, uc.Expires)
	require.Nil(t, uc.Resp)
}

func Test_EditUserEditResponsePermissions(t *testing.T) {
	t.Skip("response permissions not interactive")
	ts := NewTestStore(t, "O")
	defer ts.Done(t)
	ts.AddUser(t, "A", "U")

	inputs := []interface{}{true, 100, "1000ms", -1, 0, 0, false}
	_, _, err := ExecuteInteractiveCmd(createEditUserCmd(), inputs)
	require.NoError(t, err)

	uc, err := ts.Store.ReadUserClaim("A", "U")
	require.NoError(t, err)

	require.NotNil(t, uc.Resp)
	require.Equal(t, 100, uc.Resp.MaxMsgs)
	require.Equal(t, time.Millisecond*1000, uc.Resp.Expires)
}

func Test_EditUserAccountRequired(t *testing.T) {
	ts := NewTestStore(t, "edit user")
	defer ts.Done(t)

	ts.AddUser(t, "A", "a")
	ts.AddUser(t, "B", "b")
	GetConfig().SetAccount("")
	_, _, err := ExecuteCmd(createEditUserCmd(), "--tag", "A")
	require.Error(t, err)
	require.Contains(t, err.Error(), "account is required")
}

func Test_EditUser_Tag(t *testing.T) {
	ts := NewTestStore(t, "edit user")
	defer ts.Done(t)

	ts.AddUser(t, "A", "a")
	_, _, err := ExecuteCmd(createEditUserCmd(), "--tag", "A,B,C")
	require.NoError(t, err)

	cc, err := ts.Store.ReadUserClaim("A", "a")
	require.NoError(t, err)
	require.NotNil(t, cc)

	require.Len(t, cc.Tags, 3)
	require.ElementsMatch(t, cc.Tags, []string{"a", "b", "c"})

	_, _, err = ExecuteCmd(createEditUserCmd(), "--rm-tag", "A,B")
	require.NoError(t, err)

	cc, err = ts.Store.ReadUserClaim("A", "a")
	require.NoError(t, err)
	require.NotNil(t, cc)

	require.Len(t, cc.Tags, 1)
	require.ElementsMatch(t, cc.Tags, []string{"c"})

}

func Test_EditUser_Times(t *testing.T) {
	ts := NewTestStore(t, "edit server")
	defer ts.Done(t)

	ts.AddUser(t, "A", "a")

	_, _, err := ExecuteCmd(createEditUserCmd(), "--start", "2018-01-01", "--expiry", "2050-01-01")
	require.NoError(t, err)

	start, err := ParseExpiry("2018-01-01")
	require.NoError(t, err)

	expiry, err := ParseExpiry("2050-01-01")
	require.NoError(t, err)

	cc, err := ts.Store.ReadUserClaim("A", "a")
	require.NoError(t, err)
	require.NotNil(t, cc)
	require.Equal(t, start, cc.NotBefore)
	require.Equal(t, expiry, cc.Expires)
}

func Test_EditUser_Pubs(t *testing.T) {
	ts := NewTestStore(t, "edit user")
	defer ts.Done(t)

	ts.AddUser(t, "A", "a")

	_, _, err := ExecuteCmd(createEditUserCmd(), "--allow-pub", "a,b", "--allow-pubsub", "c", "--deny-pub", "foo", "--deny-pubsub", "bar")
	require.NoError(t, err)

	cc, err := ts.Store.ReadUserClaim("A", "a")
	require.NoError(t, err)
	require.NotNil(t, cc)
	require.ElementsMatch(t, cc.Pub.Allow, []string{"a", "b", "c"})
	require.ElementsMatch(t, cc.Sub.Allow, []string{"c"})
	require.ElementsMatch(t, cc.Pub.Deny, []string{"foo", "bar"})
	require.ElementsMatch(t, cc.Sub.Deny, []string{"bar"})

	_, _, err = ExecuteCmd(createEditUserCmd(), "--rm", "c,bar")
	require.NoError(t, err)
	cc, err = ts.Store.ReadUserClaim("A", "a")
	require.NoError(t, err)
	require.NotNil(t, cc)

	require.ElementsMatch(t, cc.Pub.Allow, []string{"a", "b"})
	require.Len(t, cc.Sub.Allow, 0)
	require.ElementsMatch(t, cc.Pub.Deny, []string{"foo"})
	require.Len(t, cc.Sub.Deny, 0)
}

func Test_EditUser_Src(t *testing.T) {
	ts := NewTestStore(t, "edit user")
	defer ts.Done(t)

	ts.AddUser(t, "A", "a")

	_, _, err := ExecuteCmd(createEditUserCmd(), "--source-network", "192.0.2.0/24,192.0.1.0/8")
	require.NoError(t, err)

	cc, err := ts.Store.ReadUserClaim("A", "a")
	require.NoError(t, err)
	require.NotNil(t, cc)
	require.ElementsMatch(t, strings.Split(cc.Src, ","), []string{"192.0.2.0/24", "192.0.1.0/8"})

	_, _, err = ExecuteCmd(createEditUserCmd(), "--rm-source-network", "192.0.2.0/24")
	require.NoError(t, err)

	cc, err = ts.Store.ReadUserClaim("A", "a")
	require.NoError(t, err)
	require.NotNil(t, cc)
	require.ElementsMatch(t, strings.Split(cc.Src, ","), []string{"192.0.1.0/8"})
}

func Test_EditUserSK(t *testing.T) {
	ts := NewTestStore(t, "O")
	t.Log(ts.Dir)

	s, p, _ := CreateAccountKey(t)
	ts.AddAccount(t, "A")
	_, _, err := ExecuteCmd(HoistRootFlags(createEditAccount()), "--name", "A", "--sk", p)
	require.NoError(t, err)

	ac, err := ts.Store.ReadAccountClaim("A")
	require.NoError(t, err)
	require.Contains(t, ac.SigningKeys, p)

	ts.AddUser(t, "A", "U")
	uc, err := ts.Store.ReadUserClaim("A", "U")
	require.NoError(t, err)
	require.Equal(t, uc.Issuer, ac.Subject)
	require.Empty(t, uc.IssuerAccount)

	_, _, err = ExecuteCmd(HoistRootFlags(createEditUserCmd()), "-n", "U", "--allow-pub", "foo", "-K", string(s))
	require.NoError(t, err)
	uc, err = ts.Store.ReadUserClaim("A", "U")
	require.NoError(t, err)
	require.Equal(t, uc.Issuer, p)
	require.Equal(t, uc.IssuerAccount, ac.Subject)
}

func Test_EditUserAddedWithSK(t *testing.T) {
	ts := NewTestStore(t, "O")
	t.Log(ts.Dir)

	s, p, sk := CreateAccountKey(t)
	ts.AddAccount(t, "A")
	_, _, err := ExecuteCmd(HoistRootFlags(createEditAccount()), "--name", "A", "--sk", p)
	require.NoError(t, err)

	ac, err := ts.Store.ReadAccountClaim("A")
	require.NoError(t, err)
	require.Contains(t, ac.SigningKeys, p)

	ts.AddUserWithSigner(t, "A", "U", sk)
	uc, err := ts.Store.ReadUserClaim("A", "U")
	require.NoError(t, err)
	require.Equal(t, uc.Issuer, p)
	require.Equal(t, uc.IssuerAccount, ac.Subject)

	_, _, err = ExecuteCmd(HoistRootFlags(createEditUserCmd()), "-n", "U", "--allow-pub", "foo", "-K", string(s))
	require.NoError(t, err)
	uc, err = ts.Store.ReadUserClaim("A", "U")
	require.NoError(t, err)
	require.Equal(t, uc.Issuer, p)
	require.Equal(t, uc.IssuerAccount, ac.Subject)
}

func Test_EditUser_Payload(t *testing.T) {
	ts := NewTestStore(t, "edit user")
	defer ts.Done(t)

	ts.AddUser(t, "A", "U")

	_, _, err := ExecuteCmd(createEditUserCmd(), "--payload", "1000")
	require.NoError(t, err)

	cc, err := ts.Store.ReadUserClaim("A", "U")
	require.NoError(t, err)
	require.NotNil(t, cc)
	require.Equal(t, int64(1000), cc.Limits.Payload)

	_, _, err = ExecuteCmd(createEditUserCmd(), "--payload", "-1")
	require.NoError(t, err)

	cc, err = ts.Store.ReadUserClaim("A", "U")
	require.NoError(t, err)
	require.NotNil(t, cc)
	require.Equal(t, int64(jwt.NoLimit), cc.Limits.Payload)
}

func Test_EditUserResponsePermissions(t *testing.T) {
	ts := NewTestStore(t, "O")
	defer ts.Done(t)
	ts.AddAccount(t, "A")

	_, _, err := ExecuteCmd(CreateAddUserCmd(), "U", "--max-responses", "100", "--response-ttl", "2ms")
	require.NoError(t, err)

	uc, err := ts.Store.ReadUserClaim("A", "U")
	require.NoError(t, err)
	require.NotNil(t, uc.Resp)

	_, _, err = ExecuteCmd(createEditUserCmd(), "--max-responses", "1000", "--response-ttl", "4ms")
	require.NoError(t, err)

	uc, err = ts.Store.ReadUserClaim("A", "U")
	require.NoError(t, err)
	require.NotNil(t, uc.Resp)
	require.Equal(t, 1000, uc.Resp.MaxMsgs)
	d, _ := time.ParseDuration("4ms")
	require.Equal(t, d, uc.Resp.Expires)

	_, _, err = ExecuteCmd(createEditUserCmd(), "--rm-response-perms")
	require.NoError(t, err)

	uc, err = ts.Store.ReadUserClaim("A", "U")
	require.NoError(t, err)
	require.Nil(t, uc.Resp)
}

<<<<<<< HEAD
func Test_EditUserBearerToken(t *testing.T) {
=======
func Test_EditUserResponsePermissions2(t *testing.T) {
>>>>>>> d23e60d0
	ts := NewTestStore(t, "O")
	defer ts.Done(t)
	ts.AddAccount(t, "A")

<<<<<<< HEAD
	_, _, err := ExecuteCmd(CreateAddUserCmd(), "U")
	require.NoError(t, err)

	u, err := ts.Store.ReadUserClaim("A", "U")
	require.NoError(t, err)
	require.False(t, u.BearerToken)

	_, stderr, err := ExecuteCmd(createEditUserCmd(), "--name", "U", "--bearer")
	require.NoError(t, err)
	require.Contains(t, stderr, "changed bearer to true")

	u, err = ts.Store.ReadUserClaim("A", "U")
	require.NoError(t, err)
	require.True(t, u.BearerToken)

	_, stderr, err = ExecuteCmd(createEditUserCmd(), "--name", "U", "--bearer=false")
	require.NoError(t, err)
	require.Contains(t, stderr, "changed bearer to false")
=======
	_, _, err := ExecuteCmd(CreateAddUserCmd(), "U", "--allow-pub-response", "--response-ttl", "2ms")
	require.NoError(t, err)
	uc, err := ts.Store.ReadUserClaim("A", "U")
	require.NoError(t, err)
	require.NotNil(t, uc.Resp)
	require.Equal(t, 1, uc.Resp.MaxMsgs)

	_, _, err = ExecuteCmd(createEditUserCmd(), "U", "--allow-pub-response=100", "--response-ttl", "2ms")
	require.NoError(t, err)

	uc, err = ts.Store.ReadUserClaim("A", "U")
	require.NoError(t, err)
	require.NotNil(t, uc.Resp)
	require.Equal(t, 100, uc.Resp.MaxMsgs)

	_, _, err = ExecuteCmd(createEditUserCmd(), "--rm-response-perms")
	require.NoError(t, err)

	uc, err = ts.Store.ReadUserClaim("A", "U")
	require.NoError(t, err)
	require.Nil(t, uc.Resp)
>>>>>>> d23e60d0
}<|MERGE_RESOLUTION|>--- conflicted
+++ resolved
@@ -1,5 +1,5 @@
 /*
- * Copyright 2018-2019 The NATS Authors
+ * Copyright 2018-2020 The NATS Authors
  * Licensed under the Apache License, Version 2.0 (the "License");
  * you may not use this file except in compliance with the License.
  * You may obtain a copy of the License at
@@ -304,16 +304,39 @@
 	require.Nil(t, uc.Resp)
 }
 
-<<<<<<< HEAD
+func Test_EditUserResponsePermissions2(t *testing.T) {
+	ts := NewTestStore(t, "O")
+	defer ts.Done(t)
+	ts.AddAccount(t, "A")
+
+	_, _, err := ExecuteCmd(CreateAddUserCmd(), "U", "--allow-pub-response", "--response-ttl", "2ms")
+	require.NoError(t, err)
+	uc, err := ts.Store.ReadUserClaim("A", "U")
+	require.NoError(t, err)
+	require.NotNil(t, uc.Resp)
+	require.Equal(t, 1, uc.Resp.MaxMsgs)
+
+	_, _, err = ExecuteCmd(createEditUserCmd(), "U", "--allow-pub-response=100", "--response-ttl", "2ms")
+	require.NoError(t, err)
+
+	uc, err = ts.Store.ReadUserClaim("A", "U")
+	require.NoError(t, err)
+	require.NotNil(t, uc.Resp)
+	require.Equal(t, 100, uc.Resp.MaxMsgs)
+
+	_, _, err = ExecuteCmd(createEditUserCmd(), "--rm-response-perms")
+	require.NoError(t, err)
+
+	uc, err = ts.Store.ReadUserClaim("A", "U")
+	require.NoError(t, err)
+	require.Nil(t, uc.Resp)
+}
+
 func Test_EditUserBearerToken(t *testing.T) {
-=======
-func Test_EditUserResponsePermissions2(t *testing.T) {
->>>>>>> d23e60d0
-	ts := NewTestStore(t, "O")
-	defer ts.Done(t)
-	ts.AddAccount(t, "A")
-
-<<<<<<< HEAD
+	ts := NewTestStore(t, "O")
+	defer ts.Done(t)
+	ts.AddAccount(t, "A")
+
 	_, _, err := ExecuteCmd(CreateAddUserCmd(), "U")
 	require.NoError(t, err)
 
@@ -332,27 +355,4 @@
 	_, stderr, err = ExecuteCmd(createEditUserCmd(), "--name", "U", "--bearer=false")
 	require.NoError(t, err)
 	require.Contains(t, stderr, "changed bearer to false")
-=======
-	_, _, err := ExecuteCmd(CreateAddUserCmd(), "U", "--allow-pub-response", "--response-ttl", "2ms")
-	require.NoError(t, err)
-	uc, err := ts.Store.ReadUserClaim("A", "U")
-	require.NoError(t, err)
-	require.NotNil(t, uc.Resp)
-	require.Equal(t, 1, uc.Resp.MaxMsgs)
-
-	_, _, err = ExecuteCmd(createEditUserCmd(), "U", "--allow-pub-response=100", "--response-ttl", "2ms")
-	require.NoError(t, err)
-
-	uc, err = ts.Store.ReadUserClaim("A", "U")
-	require.NoError(t, err)
-	require.NotNil(t, uc.Resp)
-	require.Equal(t, 100, uc.Resp.MaxMsgs)
-
-	_, _, err = ExecuteCmd(createEditUserCmd(), "--rm-response-perms")
-	require.NoError(t, err)
-
-	uc, err = ts.Store.ReadUserClaim("A", "U")
-	require.NoError(t, err)
-	require.Nil(t, uc.Resp)
->>>>>>> d23e60d0
 }